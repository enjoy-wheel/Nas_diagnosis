<<<<<<< HEAD
=======

>>>>>>> 8234929b
import json

import torch
import pandas as pd
from pathlib import Path
from itertools import repeat
from collections import OrderedDict
<<<<<<< HEAD
=======

>>>>>>> 8234929b

try:
    import scipy.misc

    imread = scipy.misc.imread
    imresize = scipy.misc.imresize
    imsave = imwrite = scipy.misc.imsave
except:
    import cv2

    imread = cv2.imread
    imresize = lambda img, size: cv2.resize(img, dsize=size, interpolation=cv2.INTER_LINEAR)
    imsave = imwrite = cv2.imwrite

<<<<<<< HEAD

=======
>>>>>>> 8234929b
def ensure_dir(dirname):
    dirname = Path(dirname)
    if not dirname.is_dir():
        dirname.mkdir(parents=True, exist_ok=False)


def read_json(fname):
    fname = Path(fname)
    with fname.open('rt') as handle:
        return json.load(handle, object_hook=OrderedDict)


def write_json(content, fname):
    fname = Path(fname)
    with fname.open('wt') as handle:
        json.dump(content, handle, indent=4, sort_keys=False)


def inf_loop(data_loader):
    """
    wrapper function for endless data loader.
    """
    for loader in repeat(data_loader):
        yield from loader


def prepare_device(n_gpu_use):
    """
    setup GPU device if available. get gpu device indices which are used for DataParallel
    """
    n_gpu = torch.cuda.device_count()
    if n_gpu_use > 0 and n_gpu == 0:
        print("Warning: There\'s no GPU available on this machine,"
              "training will be performed on CPU.")
        n_gpu_use = 0
    if n_gpu_use > n_gpu:
        print(f"Warning: The number of GPU\'s configured to use is {n_gpu_use}, but only {n_gpu} are "
              "available on this machine.")
        n_gpu_use = n_gpu
    device = torch.device('cuda:0' if n_gpu_use > 0 else 'cpu')
    list_ids = list(range(n_gpu_use))
    return device, list_ids

<<<<<<< HEAD
=======
class AverageMeter(object):
    """Computes and stores the average and current value"""
    def __init__(self):
        self.reset()

    def reset(self):
        self.val = 0
        self.avg = 0
        self.sum = 0
        self.count = 0

    def update(self, val, n=1):
        self.val = val
        self.sum += val * n
        self.count += n
        self.avg = self.sum / self.count
>>>>>>> 8234929b

class MetricTracker:
    def __init__(self, *keys, writer=None):
        """
        初始化 MetricTracker 类，用于跟踪多个指标的总值、计数和平均值
        :param *keys: 传入的指标名称，用于定义需要跟踪的指标
        :param writer: 可选的 TensorBoard writer，用于记录指标的变化
        """
        # 保存 TensorBoard writer（如果提供的话）
        self.writer = writer
        # 创建一个 Pandas DataFrame，用于存储每个指标的总值（total）、计数（counts）和平均值（average）
        self._data = pd.DataFrame(index=keys, columns=['total', 'counts', 'average'])
        # 重置所有指标的值
        self.reset()

    def reset(self):
        """
        重置所有指标的 total、counts 和 average 值为 0
        """
        # 将 DataFrame 中的所有列的值重置为 0
        for col in self._data.columns:
            self._data[col].values[:] = 0

    def update(self, key, value, n=1):
        """
        更新指定指标的值
        :param key: 要更新的指标名称
        :param value: 指标的最新值
        :param n: 更新的样本数量，默认是 1
        """
        # 如果 writer 不为空，将当前值记录到 TensorBoard 中
        if self.writer is not None:
            self.writer.add_scalar(key, value)

            # 更新 'total' 列
            self._data.loc[key, 'total'] += value * n
            # 更新 'counts' 列
            self._data.loc[key, 'counts'] += n
            # 计算并更新 'average' 列
            self._data.loc[key, 'average'] = self._data.loc[key, 'total'] / self._data.loc[key, 'counts']

    def avg(self, key):
        """
        返回指定指标的当前平均值。

        :param key: 指标名称。
        :return: 指标的平均值。
        """
        return self._data.average[key]

    def result(self):
        """
        返回所有指标的平均值。

        :return: 一个字典，键为指标名称，值为对应的平均值。
        """
        return dict(self._data.average)<|MERGE_RESOLUTION|>--- conflicted
+++ resolved
@@ -1,18 +1,11 @@
-<<<<<<< HEAD
-=======
-
->>>>>>> 8234929b
 import json
+from functools import partial
 
 import torch
 import pandas as pd
 from pathlib import Path
 from itertools import repeat
 from collections import OrderedDict
-<<<<<<< HEAD
-=======
-
->>>>>>> 8234929b
 
 try:
     import scipy.misc
@@ -27,10 +20,7 @@
     imresize = lambda img, size: cv2.resize(img, dsize=size, interpolation=cv2.INTER_LINEAR)
     imsave = imwrite = cv2.imwrite
 
-<<<<<<< HEAD
 
-=======
->>>>>>> 8234929b
 def ensure_dir(dirname):
     dirname = Path(dirname)
     if not dirname.is_dir():
@@ -74,25 +64,20 @@
     list_ids = list(range(n_gpu_use))
     return device, list_ids
 
-<<<<<<< HEAD
-=======
-class AverageMeter(object):
-    """Computes and stores the average and current value"""
-    def __init__(self):
-        self.reset()
 
-    def reset(self):
-        self.val = 0
-        self.avg = 0
-        self.sum = 0
-        self.count = 0
+def get_metric_func(metric_config, module):
+    metric_name = metric_config['name']
+    try:
+        metric_func = getattr(module, metric_name)
+    except AttributeError:
+        raise ValueError(f"Metric '{metric_name}' is not defined in {module.__name__}")
 
-    def update(self, val, n=1):
-        self.val = val
-        self.sum += val * n
-        self.count += n
-        self.avg = self.sum / self.count
->>>>>>> 8234929b
+    params = metric_config.get('params', {})
+    if params:
+        metric_func = partial(metric_func, **params)
+
+    return metric_func
+
 
 class MetricTracker:
     def __init__(self, *keys, writer=None):
